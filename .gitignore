--- conflicted
+++ resolved
@@ -29,10 +29,4 @@
 
 # Local configuration
 config/local.toml
-<<<<<<< HEAD
-ctxs
-=======
-
-# Development workflow documentation
-making_issues.json
->>>>>>> 8052cf59
+ctxs